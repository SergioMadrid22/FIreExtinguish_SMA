import os
from mesa.batchrunner import batch_run
from firemodel import FireModel
import pandas as pd
import matplotlib.pyplot as plt

# Create an "images" folder if it doesn't exist
if not os.path.exists("images"):
    os.makedirs("images")

# ---------------------------
# Run the batch experiment
# ---------------------------
def run_batch_experiment():
    # Create a list of parameter values to experiment with
    attack_strategies = ["Base", "Direct Attack", "Parallel Attack"]
    fuel_types = ["Tall grass", "Chaparral", "Litter and understory", "Logging slash"]

    # Set the parameters of the model for the experiment
    parameter_combinations = {
        "attack_strategy": attack_strategies,
        "fuel_type": fuel_types,
        "tree_density": 0.60,
        "num_firetrucks": 15,
        "truck_speed": 3,
        "wind_speed": 15,
        "wind_direction": "North",
        "width": 60,
        "height": 60,
        "extinguish_steps": 2,
    }

    results = batch_run(
        FireModel,
        parameter_combinations,
        iterations=1,      # Number of runs for each combination
        max_steps=1000,    # Maximum steps in each run
        data_collection_period=1,  # Collect data every step
        display_progress=True
    )

    return results

<<<<<<< HEAD
# Plot the results for different attack strategies
def plot_batch_results(experiment_results):
    # Convert results to a DataFrame
    results_df = pd.DataFrame(experiment_results)
    plot_data_ext = results_df[['Step', 'attack_strategy', 'Extinguished']]

    # Plot extinguished or suppressed cells
=======
# ---------------------------
# Plot for Trees Extinguished
# ---------------------------
def plot_extinguished(results_df):
    # Ensure a RunId column exists
    if "RunId" not in results_df.columns:
        results_df["RunId"] = 1

    # Extract data for extinguished trees
    plot_data_ext = results_df[['RunId', 'Step', 'attack_strategy', 'Extinguished']]
>>>>>>> d410e9fa
    plt.figure(figsize=(10, 6))
    
    # Create a color mapping for each attack strategy
    strategies = sorted(plot_data_ext['attack_strategy'].unique())
    color_cycle = plt.rcParams['axes.prop_cycle'].by_key()['color']
    colors = {strategy: color_cycle[i % len(color_cycle)] for i, strategy in enumerate(strategies)}

    # Plot each run's extinguished trees time series using the same color for the same strategy.
    for strategy in strategies:
<<<<<<< HEAD
        strategy_data = plot_data_ext[plot_data_ext['attack_strategy'] == strategy]
        plt.plot(strategy_data['Step'], strategy_data['Extinguished'], label=strategy)

=======
        strat_data = plot_data_ext[plot_data_ext['attack_strategy'] == strategy]
        run_ids = strat_data['RunId'].unique()
        for j, run in enumerate(run_ids):
            run_data = strat_data[strat_data['RunId'] == run]
            label = strategy if j == 0 else None  # Avoid duplicate legend labels
            plt.plot(run_data['Step'], run_data['Extinguished'],
                     label=label, color=colors[strategy])
    
>>>>>>> d410e9fa
    plt.xlabel('Time (Steps)')
    plt.ylabel('Number of Trees Extinguished')
    plt.title('Trees Extinguished over Time for Different Attack Strategies')
    plt.legend(title="Attack Strategy", bbox_to_anchor=(1.05, 1), loc='upper left')
    plt.tight_layout()
    
    # Save the figure to the images folder
    plt.savefig("images/extinguished_trees.png")
    plt.close()  # Close the figure

# ---------------------------
# Plot Alive Trees by Fuel Type
# ---------------------------
def plot_runs_by_fuel_type(results_df):
    # Ensure RunId exists
    if "RunId" not in results_df.columns:
        results_df["RunId"] = 1

    # Check required columns
    if 'fuel_type' not in results_df.columns:
        print("No 'fuel_type' column in the results.")
        return
    if 'Good' not in results_df.columns:
        print("No 'Good' data found. Ensure your model collects this variable.")
        return

<<<<<<< HEAD
    # Plot healthy trees
    if 'Healthy' in results_df.columns:
        plot_data_alive = results_df[['Step', 'attack_strategy', 'Healthy']]
=======
    # Create a color mapping for each attack strategy (to be reused in every fuel-type plot)
    strategies = sorted(results_df['attack_strategy'].unique())
    color_cycle = plt.rcParams['axes.prop_cycle'].by_key()['color']
    colors = {strategy: color_cycle[i % len(color_cycle)] for i, strategy in enumerate(strategies)}
>>>>>>> d410e9fa

    # Get unique fuel types and create separate plots for each.
    fuel_types = sorted(results_df['fuel_type'].unique())
    for fuel in fuel_types:
        fuel_data = results_df[results_df['fuel_type'] == fuel]
        plt.figure(figsize=(10, 6))
        plt.title(f"Alive Trees over Time for Fuel Type: {fuel}")

<<<<<<< HEAD
=======
        # Determine overall x-axis limits for this fuel type.
        overall_x_min = fuel_data['Step'].min()
        overall_x_max = fuel_data['Step'].max()

        # To avoid duplicate legend entries for the same strategy in this fuel-type plot.
        labeled_strategies = set()

        # Plot each run (grouped by RunId) for this fuel type.
        run_ids = sorted(fuel_data['RunId'].unique())
        for run in run_ids:
            run_data = fuel_data[fuel_data['RunId'] == run]
            # Get the attack strategy for this run
            strategy = run_data['attack_strategy'].iloc[0]
            color = colors[strategy]
            label = strategy if strategy not in labeled_strategies else None
            if label is not None:
                labeled_strategies.add(strategy)
            plt.plot(run_data['Step'], run_data['Good'], label=label, color=color)
            # Draw a horizontal dashed line (across the full x-axis) at the run's final Good value.
            final_good = run_data['Good'].iloc[-1]
            plt.hlines(y=final_good,
                       xmin=overall_x_min,
                       xmax=overall_x_max,
                       colors=color,
                       linestyles='--',
                       alpha=0.7)
            # Annotate the final value at the right end.
            plt.text(overall_x_max, final_good, f' {final_good}',
                     verticalalignment='center', color=color)
        
>>>>>>> d410e9fa
        plt.xlabel('Time (Steps)')
        plt.ylabel('Number of Alive Trees')
        plt.legend(title="Attack Strategy")
        plt.tight_layout()
        
        # Save each fuel type plot to the images folder with the fuel name in the filename.
        filename = f"images/alive_trees_fuel_{fuel.replace(' ', '_')}.png"
        plt.savefig(filename)
        plt.close()

# ---------------------------
# Main Execution
# ---------------------------
experiment_results = run_batch_experiment()
results_df = pd.DataFrame(experiment_results)

# Plot 1: Trees Extinguished over Time (all runs together)
plot_extinguished(results_df)

# Plot 2: Alive Trees by Fuel Type, with runs colored by attack strategy
plot_runs_by_fuel_type(results_df)

# ---------------------------
# Final Summary Print
# ---------------------------
# For each run, get the row with the maximum 'Step' value (i.e., the final time step).
# Then print a summary with the final number of extinguished and healthy (Good) trees.
if "RunId" not in results_df.columns:
    results_df["RunId"] = 1

final_summary = results_df.loc[results_df.groupby("RunId")["Step"].idxmax(),
                               ["RunId", "attack_strategy", "fuel_type", "Extinguished", "Good"]]

print("\nFinal Summary of Experiment Results (per run):")
print(final_summary.to_string(index=False))<|MERGE_RESOLUTION|>--- conflicted
+++ resolved
@@ -41,7 +41,6 @@
 
     return results
 
-<<<<<<< HEAD
 # Plot the results for different attack strategies
 def plot_batch_results(experiment_results):
     # Convert results to a DataFrame
@@ -49,18 +48,6 @@
     plot_data_ext = results_df[['Step', 'attack_strategy', 'Extinguished']]
 
     # Plot extinguished or suppressed cells
-=======
-# ---------------------------
-# Plot for Trees Extinguished
-# ---------------------------
-def plot_extinguished(results_df):
-    # Ensure a RunId column exists
-    if "RunId" not in results_df.columns:
-        results_df["RunId"] = 1
-
-    # Extract data for extinguished trees
-    plot_data_ext = results_df[['RunId', 'Step', 'attack_strategy', 'Extinguished']]
->>>>>>> d410e9fa
     plt.figure(figsize=(10, 6))
     
     # Create a color mapping for each attack strategy
@@ -70,11 +57,6 @@
 
     # Plot each run's extinguished trees time series using the same color for the same strategy.
     for strategy in strategies:
-<<<<<<< HEAD
-        strategy_data = plot_data_ext[plot_data_ext['attack_strategy'] == strategy]
-        plt.plot(strategy_data['Step'], strategy_data['Extinguished'], label=strategy)
-
-=======
         strat_data = plot_data_ext[plot_data_ext['attack_strategy'] == strategy]
         run_ids = strat_data['RunId'].unique()
         for j, run in enumerate(run_ids):
@@ -83,7 +65,6 @@
             plt.plot(run_data['Step'], run_data['Extinguished'],
                      label=label, color=colors[strategy])
     
->>>>>>> d410e9fa
     plt.xlabel('Time (Steps)')
     plt.ylabel('Number of Trees Extinguished')
     plt.title('Trees Extinguished over Time for Different Attack Strategies')
@@ -110,16 +91,10 @@
         print("No 'Good' data found. Ensure your model collects this variable.")
         return
 
-<<<<<<< HEAD
-    # Plot healthy trees
-    if 'Healthy' in results_df.columns:
-        plot_data_alive = results_df[['Step', 'attack_strategy', 'Healthy']]
-=======
     # Create a color mapping for each attack strategy (to be reused in every fuel-type plot)
     strategies = sorted(results_df['attack_strategy'].unique())
     color_cycle = plt.rcParams['axes.prop_cycle'].by_key()['color']
     colors = {strategy: color_cycle[i % len(color_cycle)] for i, strategy in enumerate(strategies)}
->>>>>>> d410e9fa
 
     # Get unique fuel types and create separate plots for each.
     fuel_types = sorted(results_df['fuel_type'].unique())
@@ -128,8 +103,6 @@
         plt.figure(figsize=(10, 6))
         plt.title(f"Alive Trees over Time for Fuel Type: {fuel}")
 
-<<<<<<< HEAD
-=======
         # Determine overall x-axis limits for this fuel type.
         overall_x_min = fuel_data['Step'].min()
         overall_x_max = fuel_data['Step'].max()
@@ -160,7 +133,6 @@
             plt.text(overall_x_max, final_good, f' {final_good}',
                      verticalalignment='center', color=color)
         
->>>>>>> d410e9fa
         plt.xlabel('Time (Steps)')
         plt.ylabel('Number of Alive Trees')
         plt.legend(title="Attack Strategy")
